--- conflicted
+++ resolved
@@ -314,8 +314,6 @@
         Self::from_jde_tai(days) - TimeUnit::Second * ET_OFFSET_S
     }
 
-<<<<<<< HEAD
-=======
     /// Initialize an Epoch from the number of seconds since the GPS Time Epoch,
     /// defined as UTC midnight of January 5th to 6th 1980 (cf.
     /// https://gssc.esa.int/navipedia/index.php/Time_References_in_GNSS#GPS_Time_.28GPST.29).
@@ -330,15 +328,6 @@
         Self::from_tai_days(days) + TimeUnit::Day * DAYS_GPS_TAI_OFFSET
     }
 
-    /// Builds a new Epoch from the hi and lo two-float values
-    pub fn try_from_hi_lo(hi: f64, lo: f64) -> Result<Self, Errors> {
-        match Duration::try_from((hi, lo)) {
-            Ok(t) => Ok(Self(t)),
-            Err(_) => Err(Errors::ConversionOverlapError(hi, lo)),
-        }
-    }
-
->>>>>>> 076a9578
     /// Attempts to build an Epoch from the provided Gregorian date and time in TAI.
     pub fn maybe_from_gregorian_tai(
         year: i32,
